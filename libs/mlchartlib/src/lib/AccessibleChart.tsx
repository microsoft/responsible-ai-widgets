<<<<<<< HEAD
import _ from "lodash";
import Plotly from "plotly.js/lib/core";
=======
import * as _ from "lodash";
import * as Plotly from "plotly.js";
>>>>>>> f8d0578d
import { ITheme } from "office-ui-fabric-react";
import React from "react";
import { v4 } from "uuid";
import { formatValue } from "./DisplayFormatters";
import { PlotlyThemes, IPlotlyTheme } from "./PlotlyThemes";
import { IPlotlyProperty } from "./IPlotlyProperty";
import { accessibleChartStyles } from "./AccessibleChart.styles";

export interface IPlotlyAnimateProps {
  props: Partial<IPlotlyProperty>;
  animationAttributes?: any;
}

export interface IAccessibleChartProps {
  plotlyProps: IPlotlyProperty;
  theme: string | ITheme;
  themeOverride?: Partial<IPlotlyTheme>;
  relayoutArg?: Partial<Plotly.Layout>;
  animateArg?: IPlotlyAnimateProps;
  localizedStrings?: any;
  onClickHandler?: (data: any) => void;
}

export class AccessibleChart extends React.Component<IAccessibleChartProps> {
  public guid: string = v4();
  private timer: number;
  private plotlyRef: Plotly.PlotlyHTMLElement;
  private isClickHandled = false;

  public componentDidMount(): void {
    if (this.hasData()) {
      this.resetRenderTimer();
    }
  }

  public componentDidUpdate(prevProps: IAccessibleChartProps): void {
    if (
      (!_.isEqual(prevProps.plotlyProps, this.props.plotlyProps) ||
        this.props.theme !== prevProps.theme) &&
      this.hasData()
    ) {
      this.resetRenderTimer();
    } else if (
      this.props.relayoutArg &&
      !_.isEqual(this.props.relayoutArg, prevProps.relayoutArg) &&
      this.guid
    ) {
      Plotly.relayout(this.guid, this.props.relayoutArg);
    } else if (
      this.props.animateArg &&
      !_.isEqual(this.props.animateArg, prevProps.animateArg) &&
      this.guid
    ) {
      (Plotly as any).animate(
        this.guid,
        this.props.animateArg.props,
        this.props.animateArg.animationAttributes
      );
    }
  }

  public componentWillUnmount(): void {
    if (this.timer) {
      window.clearTimeout(this.timer);
    }
  }

  public render(): React.ReactNode {
    if (this.hasData()) {
      return (
        <>
          <div
            className={accessibleChartStyles.chart}
            id={this.guid}
            aria-hidden={true}
          />
          {this.createTableWithPlotlyData(this.props.plotlyProps.data)}
        </>
      );
    }
    return (
      <div className={accessibleChartStyles.noData}>
        {this.props.localizedStrings
          ? this.props.localizedStrings["noData"]
          : "No Data"}
      </div>
    );
  }

  private hasData(): boolean {
    return (
      this.props.plotlyProps &&
      this.props.plotlyProps.data.length > 0 &&
      _.some(
        this.props.plotlyProps.data,
        (datum) => !_.isEmpty(datum.y) || !_.isEmpty(datum.x)
      )
    );
  }

  private resetRenderTimer(): void {
    if (this.timer) {
      window.clearTimeout(this.timer);
    }
    const themedProps = this.props.theme
      ? PlotlyThemes.applyTheme(
          this.props.plotlyProps,
          this.props.theme,
          this.props.themeOverride
        )
      : _.cloneDeep(this.props.plotlyProps);
    this.timer = window.setTimeout(async () => {
      this.plotlyRef = await Plotly.react(
        this.guid,
        themedProps.data,
        themedProps.layout,
        themedProps.config
      );
      if (!this.isClickHandled && this.props.onClickHandler) {
        this.isClickHandled = true;
        this.plotlyRef.on("plotly_click", this.props.onClickHandler);
      }
      this.setState({ loading: false });
    }, 0);
  }

  private createTableWithPlotlyData(data: Plotly.Data[]): React.ReactNode {
    return (
      <table className={accessibleChartStyles.plotlyTable}>
        <tbody>
          {data.map((datum, index) => {
            const xDataLength = datum.x ? datum.x.length : 0;
            const yDataLength = datum.y ? datum.y.length : 0;
            const tableWidth = Math.max(xDataLength, yDataLength);
            // Building this table is slow, need better accessibility for large charts than an unreadable table
            if (tableWidth > 500) {
              return undefined;
            }

            const xRowCells = [];
            const yRowCells = [];
            for (let i = 0; i < tableWidth; i++) {
              // Add String() because sometimes data may be Nan
              xRowCells.push(
                <td key={i + ".x"}>{datum.x ? formatValue(datum.x[i]) : ""}</td>
              );
              yRowCells.push(
                <td key={i + ".y"}>{datum.y ? formatValue(datum.y[i]) : ""}</td>
              );
            }
            return [
              <tr key={index + ".x"}>{xRowCells}</tr>,
              <tr key={index + ".y"}>{yRowCells}</tr>
            ];
          })}
        </tbody>
      </table>
    );
  }
}<|MERGE_RESOLUTION|>--- conflicted
+++ resolved
@@ -1,10 +1,5 @@
-<<<<<<< HEAD
 import _ from "lodash";
-import Plotly from "plotly.js/lib/core";
-=======
-import * as _ from "lodash";
-import * as Plotly from "plotly.js";
->>>>>>> f8d0578d
+import Plotly from "plotly.js";
 import { ITheme } from "office-ui-fabric-react";
 import React from "react";
 import { v4 } from "uuid";
