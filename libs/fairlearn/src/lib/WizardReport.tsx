--- conflicted
+++ resolved
@@ -139,7 +139,6 @@
     let accuracyChartHeader = "";
     let opportunityChartHeader = "";
 
-<<<<<<< HEAD
     if (
       this.props.dashboardContext.modelMetadata.predictionType ===
       PredictionTypes.binaryClassification
@@ -153,12 +152,12 @@
           ),
           name: localization.Metrics.overprediction,
           width: 0.5,
-          color: ChartColors[0],
+          fillcolor: ChartColors[0],
           orientation: "h",
           type: "bar",
-          textposition: "auto",
-          hoverinfo: "skip"
-        } as any,
+          hoverinfo: "skip",
+          textposition: "inside"
+        },
         {
           x: this.state.metrics.binnedUnderprediction.map((x) => -1 * x),
           y: nameIndex,
@@ -167,11 +166,12 @@
           ),
           name: localization.Metrics.underprediction,
           width: 0.5,
-          color: ChartColors[1],
+          fillcolor: ChartColors[1],
           orientation: "h",
           type: "bar",
-          textposition: "auto",
-          hoverinfo: "skip"
+          hoverinfo: "skip",
+          textposition: "inside",
+          textfont: { color: theme.palette.black }
         }
       ];
       accuracyPlot.layout.annotations = [
@@ -192,207 +192,6 @@
           xref: "paper",
           showarrow: false,
           font: { color: theme.semanticColors.bodySubtext, size: 10 }
-=======
-        if (this.props.dashboardContext.modelMetadata.predictionType === PredictionTypes.binaryClassification) {
-            accuracyPlot.data = [
-                {
-                    x: this.state.metrics.binnedOverprediction,
-                    y: nameIndex,
-                    text: this.state.metrics.binnedOverprediction.map(num =>
-                        this.formatNumbers(num as number, "accuracy_score", false, 2),
-                    ),
-                    name: localization.Metrics.overprediction,
-                    width: 0.5,
-                    fillcolor: ChartColors[0],
-                    orientation: "h",
-                    type: "bar",
-                    hoverinfo: "skip",
-                    textposition: "inside",
-                },
-                {
-                    x: this.state.metrics.binnedUnderprediction.map(x => -1 * x),
-                    y: nameIndex,
-                    text: this.state.metrics.binnedUnderprediction.map(num =>
-                        this.formatNumbers(num as number, "accuracy_score", false, 2),
-                    ),
-                    name: localization.Metrics.underprediction,
-                    width: 0.5,
-                    fillcolor: ChartColors[1],
-                    orientation: "h",
-                    type: "bar",
-                    hoverinfo: "skip",
-                    textposition: "inside",
-                    textfont: { color: theme.palette.black },
-                },
-            ];
-            accuracyPlot.layout.annotations = [
-                {
-                    text: localization.Report.underestimationError,
-                    x: 0.02,
-                    y: 1,
-                    yref: "paper",
-                    xref: "paper",
-                    showarrow: false,
-                    font: { color: theme.semanticColors.bodySubtext, size: 10 },
-                },
-                {
-                    text: localization.Report.overestimationError,
-                    x: 0.98,
-                    y: 1,
-                    yref: "paper",
-                    xref: "paper",
-                    showarrow: false,
-                    font: { color: theme.semanticColors.bodySubtext, size: 10 },
-                },
-            ];
-            accuracyPlot.layout.xaxis.tickformat = ",.0%";
-            opportunityPlot.data = [
-                {
-                    x: this.state.metrics.binnedOutcome,
-                    y: nameIndex,
-                    text: this.state.metrics.binnedOutcome.map(num =>
-                        this.formatNumbers(num as number, "selection_rate", false, 2),
-                    ),
-                    name: outcomeMetric.title,
-                    fillcolor: ChartColors[0],
-                    orientation: "h",
-                    type: "bar",
-                    textposition: "inside",
-                    hoverinfo: "skip",
-                },
-            ];
-            opportunityPlot.layout.xaxis.tickformat = ",.0%";
-            howToReadAccuracySection = (
-                <div className={styles.rightText}>
-                    <div className={styles.textRow}>
-                        <div className={styles.colorBlock} style={{ backgroundColor: ChartColors[1] }} />
-                        <div>
-                            <Text block>{localization.Report.underestimationError}</Text>
-                            <Text block>{localization.Report.underpredictionExplanation}</Text>
-                        </div>
-                    </div>
-                    <div className={styles.textRow}>
-                        <div className={styles.colorBlock} style={{ backgroundColor: ChartColors[0] }} />
-                        <div>
-                            <Text block>{localization.Report.overestimationError}</Text>
-                            <Text block>{localization.Report.overpredictionExplanation}</Text>
-                        </div>
-                    </div>
-                    <Text block>{localization.Report.classificationAccuracyHowToRead1}</Text>
-                    <Text block>{localization.Report.classificationAccuracyHowToRead2}</Text>
-                    <Text block>{localization.Report.classificationAccuracyHowToRead3}</Text>
-                </div>
-            );
-            howToReadOutcomesSection = (
-                <Text className={styles.textRow} block>
-                    {localization.Report.classificationOutcomesHowToRead}
-                </Text>
-            );
-        }
-        if (this.props.dashboardContext.modelMetadata.predictionType === PredictionTypes.probability) {
-            accuracyPlot.data = [
-                {
-                    x: this.state.metrics.binnedOverprediction,
-                    y: nameIndex,
-                    text: this.state.metrics.binnedOverprediction.map(num =>
-                        this.formatNumbers(num as number, "overprediction", false, 2),
-                    ),
-                    name: localization.Metrics.overprediction,
-                    width: 0.5,
-                    fillcolor: ChartColors[0],
-                    orientation: "h",
-                    type: "bar",
-                    textposition: "inside",
-                    hoverinfo: "skip",
-                },
-                {
-                    x: this.state.metrics.binnedUnderprediction.map(x => -1 * x),
-                    y: nameIndex,
-                    text: this.state.metrics.binnedUnderprediction.map(num =>
-                        this.formatNumbers(num as number, "underprediction", false, 2),
-                    ),
-                    name: localization.Metrics.underprediction,
-                    width: 0.5,
-                    fillcolor: ChartColors[1],
-                    orientation: "h",
-                    type: "bar",
-                    textposition: "inside",
-                    hoverinfo: "skip",
-                    textfont: { color: theme.palette.black },
-                },
-            ];
-            accuracyPlot.layout.annotations = [
-                {
-                    text: localization.Report.underestimationError,
-                    x: 0.1,
-                    y: 1,
-                    yref: "paper",
-                    xref: "paper",
-                    showarrow: false,
-                    font: { color: theme.semanticColors.bodyText, size: 10 },
-                },
-                {
-                    text: localization.Report.overestimationError,
-                    x: 0.9,
-                    y: 1,
-                    yref: "paper",
-                    xref: "paper",
-                    showarrow: false,
-                    font: { color: theme.semanticColors.bodyText, size: 10 },
-                },
-            ];
-            const opportunityText = this.state.metrics.predictions.map(val => {
-                return localization.formatString(
-                    localization.Report.tooltipPrediction,
-                    this.formatNumbers(val as number, "average", false, 3),
-                );
-            });
-            opportunityPlot.data = [
-                {
-                    x: this.state.metrics.predictions,
-                    y: this.props.dashboardContext.binVector,
-                    text: opportunityText,
-                    type: "box",
-                    color: ChartColors[0],
-                    boxmean: true,
-                    orientation: "h",
-                    boxpoints: "all",
-                    hoverinfo: "text",
-                    hoveron: "points",
-                    jitter: 0.4,
-                    pointpos: 0,
-                } as any,
-            ];
-            howToReadAccuracySection = (
-                <div>
-                    <div className={styles.textRow}>
-                        <div className={styles.colorBlock} style={{ backgroundColor: ChartColors[0] }} />
-                        <Text block>{localization.Report.overestimationError}</Text>
-                    </div>
-                    <div className={styles.textRow}>
-                        <div className={styles.colorBlock} style={{ backgroundColor: ChartColors[1] }} />
-                        <Text block>{localization.Report.underestimationError}</Text>
-                    </div>
-                    <Text className={styles.textRow} block>
-                        {localization.Report.probabilityAccuracyHowToRead1}
-                    </Text>
-                    <Text className={styles.textRow} block>
-                        {localization.Report.probabilityAccuracyHowToRead2}
-                    </Text>
-                    <Text className={styles.textRow} block>
-                        {localization.Report.probabilityAccuracyHowToRead3}
-                    </Text>
-                </div>
-            );
-            howToReadOutcomesSection = (
-                <div>
-                    <Text className={styles.textRow} block>
-                        {localization.Report.regressionOutcomesHowToRead}
-                    </Text>
-                </div>
-            );
-            opportunityChartHeader = localization.Report.distributionOfPredictions;
->>>>>>> 846a341f
         }
       ];
       accuracyPlot.layout.xaxis.tickformat = ",.0%";
@@ -404,12 +203,12 @@
             this.formatNumbers(num as number, "selection_rate", false, 2)
           ),
           name: outcomeMetric.title,
-          color: ChartColors[0],
+          fillcolor: ChartColors[0],
           orientation: "h",
           type: "bar",
-          textposition: "auto",
+          textposition: "inside",
           hoverinfo: "skip"
-        } as any
+        }
       ];
       opportunityPlot.layout.xaxis.tickformat = ",.0%";
       howToReadAccuracySection = (
@@ -466,12 +265,12 @@
           ),
           name: localization.Metrics.overprediction,
           width: 0.5,
-          color: ChartColors[0],
+          fillcolor: ChartColors[0],
           orientation: "h",
           type: "bar",
-          textposition: "auto",
+          textposition: "inside",
           hoverinfo: "skip"
-        } as any,
+        },
         {
           x: this.state.metrics.binnedUnderprediction.map((x) => -1 * x),
           y: nameIndex,
@@ -480,11 +279,12 @@
           ),
           name: localization.Metrics.underprediction,
           width: 0.5,
-          color: ChartColors[1],
+          fillcolor: ChartColors[1],
           orientation: "h",
           type: "bar",
-          textposition: "auto",
-          hoverinfo: "skip"
+          textposition: "inside",
+          hoverinfo: "skip",
+          textfont: { color: theme.palette.black }
         }
       ];
       accuracyPlot.layout.annotations = [
@@ -495,7 +295,7 @@
           yref: "paper",
           xref: "paper",
           showarrow: false,
-          font: { color: theme.semanticColors.bodySubtext, size: 10 }
+          font: { color: theme.semanticColors.bodyText, size: 10 }
         },
         {
           text: localization.Report.overestimationError,
@@ -504,7 +304,7 @@
           yref: "paper",
           xref: "paper",
           showarrow: false,
-          font: { color: theme.semanticColors.bodySubtext, size: 10 }
+          font: { color: theme.semanticColors.bodyText, size: 10 }
         }
       ];
       const opportunityText = this.state.metrics.predictions.map((val) => {
@@ -639,7 +439,6 @@
       accuracyChartHeader = localization.Report.distributionOfErrors;
     }
 
-<<<<<<< HEAD
     const globalAccuracyString = this.formatNumbers(
       this.state.metrics.globalAccuracy,
       accuracyKey
@@ -657,29 +456,6 @@
           metric.key === this.props.accuracyPickerProps.selectedAccuracyKey
       );
     }
-=======
-    private readonly formatNumbers = (value: number, key: string, isRatio = false, sigDigits = 3): string => {
-        if (value === null || value === undefined || isNaN(value)) {
-            return NaN.toString();
-        }
-        const styleObject = { maximumSignificantDigits: sigDigits };
-        if (AccuracyOptions[key] && AccuracyOptions[key].isPercentage && !isRatio) {
-            (styleObject as any).style = "percent";
-        }
-        return value.toLocaleString(undefined, styleObject);
-    };
-
-    private readonly clearModelSelection = (): void => {
-        this.props.onChartClick(undefined);
-    };
-
-    private readonly onEditConfigs = (): void => {
-        if (this.props.modelCount > 1) {
-            this.props.onChartClick(undefined);
-        }
-        this.props.onEditConfigs();
-    };
->>>>>>> 846a341f
 
     const globalOutcomeString = this.formatNumbers(
       this.state.metrics.globalOutcome,
@@ -865,12 +641,12 @@
   };
 
   private readonly clearModelSelection = (): void => {
-    this.props.selections.onSelect([]);
+    this.props.onChartClick(undefined);
   };
 
   private readonly onEditConfigs = (): void => {
     if (this.props.modelCount > 1) {
-      this.props.selections.onSelect([]);
+      this.props.onChartClick(undefined);
     }
     this.props.onEditConfigs();
   };
