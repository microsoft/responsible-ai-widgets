// Copyright (c) Microsoft Corporation.
// Licensed under the MIT License.

import { CausalInsightsTab } from "@responsible-ai/causality";
import {
  CohortBasedComponent,
  ModelAssessmentContext,
  ErrorCohort,
  WeightVectorOption,
  CohortInfoSection,
  ShiftCohort,
  CohortEditor,
  CohortSource,
  Cohort,
  SaveCohort
} from "@responsible-ai/core-ui";
import { CounterfactualsTab } from "@responsible-ai/counterfactuals";
import { DatasetExplorerTab } from "@responsible-ai/dataset-explorer";
import {
  createInitialMatrixAreaState,
  createInitialMatrixFilterState,
  createInitialTreeViewState,
  ErrorAnalysisOptions,
  ErrorAnalysisViewTab,
  IMatrixAreaState,
  IMatrixFilterState,
  ITreeViewRendererState,
  MapShift
} from "@responsible-ai/error-analysis";
import { ModelPerformanceTab } from "@responsible-ai/interpret";
import { localization } from "@responsible-ai/localization";
import _ from "lodash";
<<<<<<< HEAD
import { PivotItem, Stack, Text } from "office-ui-fabric-react";
=======
import { DefaultEffects, Stack, Text } from "office-ui-fabric-react";
>>>>>>> c293c5b9
import * as React from "react";

import { AddTabButton } from "./AddTabButton";
import { buildInitialModelAssessmentContext } from "./Context/buildModelAssessmentContext";
import { FeatureImportancesTab } from "./Controls/FeatureImportances";
import { MainMenu } from "./Controls/MainMenu";
import { modelAssessmentDashboardStyles } from "./ModelAssessmentDashboard.styles";
import { IModelAssessmentDashboardProps } from "./ModelAssessmentDashboardProps";
import { IModelAssessmentDashboardState } from "./ModelAssessmentDashboardState";
import { GlobalTabKeys, PredictionTabKeys } from "./ModelAssessmentEnums";

export class ModelAssessmentDashboard extends CohortBasedComponent<
  IModelAssessmentDashboardProps,
  IModelAssessmentDashboardState
> {
  public constructor(props: IModelAssessmentDashboardProps) {
    super(props);
    if (this.props.locale) {
      localization.setLanguage(this.props.locale);
    }
    this.state = buildInitialModelAssessmentContext(_.cloneDeep(props));

    if (this.props.requestImportances) {
      this.props
        .requestImportances([], new AbortController().signal)
        .then((result) => {
          this.setState({ importances: result });
        });
    }
  }

  public render(): React.ReactNode {
    return (
      <ModelAssessmentContext.Provider
        value={{
          baseErrorCohort: this.state.baseCohort,
          causalAnalysisData: this.props.causalAnalysisData?.[0],
          counterfactualData: this.props.counterfactualData?.[0],
          dataset: this.props.dataset,
          errorAnalysisConfig: this.props.errorAnalysisConfig?.[0],
          errorCohorts: this.state.cohorts,
          jointDataset: this.state.jointDataset,
          modelExplanationData: this.props.modelExplanationData?.[0]
            ? {
                ...this.props.modelExplanationData?.[0],
                predictedY: this.props.dataset.predictedY,
                probabilityY: this.props.dataset.probabilityY
              }
            : undefined,
          modelMetadata: this.state.modelMetadata,
          requestLocalFeatureExplanations: this.props
            .requestLocalFeatureExplanations,
          requestPredictions: this.props.requestPredictions,
          selectedErrorCohort: this.state.selectedCohort,
          telemetryHook:
            this.props.telemetryHook ||
            ((): void => {
              return;
            }),
          theme: this.props.theme,
          updateErrorCohorts: this.updateErrorCohorts
        }}
      >
        <div className={modelAssessmentDashboardStyles.page}>
          <MainMenu
            activeGlobalTabs={this.state.activeGlobalTabs}
            removeTab={this.removeTab}
            toggleShiftCohortVisibility={(): void => {
              this.setState((prev) => ({
                shiftCohortVisible: !prev.shiftCohortVisible
              }));
            }}
            toggleCreateCohortVisibility={(): void => {
              this.setState((prev) => ({
                createCohortVisible: !prev.createCohortVisible
              }));
            }}
          />
          <Stack tokens={{ childrenGap: "10px", padding: "10px 0 0 0" }}>
            <Stack.Item
              className={modelAssessmentDashboardStyles.section}
              styles={{ root: { boxShadow: DefaultEffects.elevation4 } }}
            >
              <CohortInfoSection
                toggleShiftCohortVisibility={(): void => {
                  this.setState((prev) => ({
                    shiftCohortVisible: !prev.shiftCohortVisible
                  }));
                }}
                toggleCreateCohortVisibility={(): void => {
                  this.setState((prev) => ({
                    createCohortVisible: !prev.createCohortVisible
                  }));
                }}
              />
            </Stack.Item>
            {this.state.activeGlobalTabs[0]?.key !==
              GlobalTabKeys.ErrorAnalysisTab && (
              <Stack.Item
                className={modelAssessmentDashboardStyles.buttonSection}
              >
                <AddTabButton tabIndex={0} onAdd={this.addTab} />
              </Stack.Item>
            )}
            {this.state.activeGlobalTabs.map((t, i) => (
              <>
                <Stack.Item
                  key={i}
                  className={modelAssessmentDashboardStyles.section}
                  styles={{ root: { boxShadow: DefaultEffects.elevation4 } }}
                >
                  {t.key === GlobalTabKeys.ErrorAnalysisTab &&
                    this.props.errorAnalysisConfig?.[0] && (
                      <ErrorAnalysisViewTab
                        messages={
                          this.props.stringParams
                            ? this.props.stringParams.contextualHelp
                            : undefined
                        }
                        getTreeNodes={this.props.requestDebugML}
                        getMatrix={this.props.requestMatrix}
                        updateSelectedCohort={this.updateSelectedCohort}
                        features={this.props.dataset.featureNames}
                        selectedFeatures={this.state.selectedFeatures}
                        errorAnalysisOption={this.state.errorAnalysisOption}
                        selectedCohort={this.state.selectedCohort}
                        baseCohort={this.state.baseCohort}
                        treeViewState={this.state.treeViewState}
                        setTreeViewState={(
                          treeViewState: ITreeViewRendererState
                        ): void => {
                          if (
                            this.state.selectedCohort !== this.state.baseCohort
                          ) {
                            this.setState({ treeViewState });
                          }
                        }}
                        matrixAreaState={this.state.matrixAreaState}
                        matrixFilterState={this.state.matrixFilterState}
                        setMatrixAreaState={(
                          matrixAreaState: IMatrixAreaState
                        ): void => {
                          if (
                            this.state.selectedCohort !== this.state.baseCohort
                          ) {
                            this.setState({ matrixAreaState });
                          }
                        }}
                        setMatrixFilterState={(
                          matrixFilterState: IMatrixFilterState
                        ): void => {
                          if (
                            this.state.selectedCohort !== this.state.baseCohort
                          ) {
                            this.setState({ matrixFilterState });
                          }
                        }}
                        selectFeatures={(features: string[]): void =>
                          this.setState({ selectedFeatures: features })
                        }
                        importances={this.state.importances}
                        onSaveCohortClick={(): void => {
                          this.setState({ saveCohortVisible: true });
                        }}
                        showCohortName={false}
                        handleErrorDetectorChanged={
                          this.handleErrorDetectorChanged
                        }
                        selectedKey={this.state.errorAnalysisOption}
                      />
                    )}
                  {t.key === GlobalTabKeys.ModelStatisticsTab && (
                    <>
                      <div
                        className={modelAssessmentDashboardStyles.sectionHeader}
                      >
                        <Text variant={"xLarge"}>
                          {
                            localization.ModelAssessment.ComponentNames
                              .ModelStatistics
                          }
                        </Text>
                      </div>
                      <ModelPerformanceTab />
                    </>
                  )}
                  {t.key === GlobalTabKeys.DataExplorerTab && (
                    <>
                      <div
                        className={modelAssessmentDashboardStyles.sectionHeader}
                      >
                        <Text variant={"xLarge"}>
                          {
                            localization.ModelAssessment.ComponentNames
                              .DataExplorer
                          }
                        </Text>
                      </div>
                      <DatasetExplorerTab showCohortSelection={false} />
                    </>
                  )}
                  {t.key === GlobalTabKeys.FeatureImportancesTab &&
                    this.props.modelExplanationData?.[0] && (
                      <FeatureImportancesTab
                        modelExplanationData={this.props.modelExplanationData}
                        customPoints={this.state.customPoints}
                        predictionTab={this.state.predictionTab}
                        selectedWeightVector={this.state.selectedWeightVector}
                        weightVectorOptions={this.state.weightVectorOptions}
                        weightVectorLabels={this.state.weightVectorLabels}
                        requestPredictions={this.props.requestPredictions}
                        stringParams={this.props.stringParams}
                        setWhatIfDatapoint={(index: number): void =>
                          this.setState({ selectedWhatIfIndex: index })
                        }
                        setActivePredictionTab={(
                          key: PredictionTabKeys
                        ): void => {
                          this.setState({
                            predictionTab: key
                          });
                        }}
                        onWeightVectorChange={this.onWeightVectorChange}
                      />
                    )}
                  {t.key === GlobalTabKeys.CausalAnalysisTab &&
                    this.props.causalAnalysisData?.[0] && (
                      <CausalInsightsTab
                        data={this.props.causalAnalysisData?.[0]}
                      />
                    )}

                  {t.key === GlobalTabKeys.CounterfactualsTab &&
                    this.props.counterfactualData?.[0] && (
                      <CounterfactualsTab
                        data={this.props.counterfactualData?.[0]}
                      />
                    )}
                </Stack.Item>
                <Stack.Item
                  className={modelAssessmentDashboardStyles.buttonSection}
                >
                  <AddTabButton tabIndex={0} onAdd={this.addTab} />
                </Stack.Item>
              </>
            ))}
          </Stack>
          {this.state.shiftCohortVisible && (
            <ShiftCohort
              isOpen={this.state.shiftCohortVisible}
              onDismiss={(): void => {
                this.setState((prev) => ({
                  shiftCohortVisible: !prev.shiftCohortVisible
                }));
              }}
              onApply={(selectedCohort: ErrorCohort): void => {
                this.setState({
                  baseCohort: selectedCohort,
                  cohorts: this.state.cohorts,
                  selectedCohort
                });
              }}
              defaultCohort={this.state.baseCohort}
            />
          )}
          {this.state.createCohortVisible && (
            <CohortEditor
              jointDataset={this.state.jointDataset}
              filterList={this.state.baseCohort.cohort.filters}
              cohortName={
                localization.Interpret.Cohort.cohort +
                " " +
                (this.state.cohorts.length + 1).toString()
              }
              onSave={(manuallyCreatedCohort: Cohort): void => {
                const newErrorCohort = new ErrorCohort(
                  manuallyCreatedCohort,
                  this.state.jointDataset,
                  0,
                  CohortSource.ManuallyCreated
                );
                let newCohorts = [...this.state.cohorts, newErrorCohort];
                newCohorts = newCohorts.filter((cohort) => !cohort.isTemporary);
                this.setState((prev) => ({
                  baseCohort: newErrorCohort,
                  cohorts: newCohorts,
                  createCohortVisible: !prev.createCohortVisible,
                  selectedCohort: newErrorCohort
                }));
              }}
              isNewCohort
              deleteIsDisabled
              closeCohortEditor={(): void => {
                this.setState((prev) => ({
                  createCohortVisible: !prev.createCohortVisible
                }));
              }}
              closeCohortEditorPanel={(): void => {
                this.setState((prev) => ({
                  createCohortVisible: !prev.createCohortVisible
                }));
              }}
            />
          )}
          {this.state.saveCohortVisible && (
            <SaveCohort
              isOpen={this.state.saveCohortVisible}
              onDismiss={(): void =>
                this.setState({ saveCohortVisible: false })
              }
              onSave={(savedCohort: ErrorCohort): void => {
                let newCohorts = [...this.state.cohorts, savedCohort];
                newCohorts = newCohorts.filter((cohort) => !cohort.isTemporary);
                this.setState({
                  cohorts: newCohorts,
                  selectedCohort: savedCohort
                });
              }}
              temporaryCohort={this.state.selectedCohort}
              baseCohort={this.state.baseCohort}
            />
          )}
          {this.state.mapShiftVisible && (
            <MapShift
              isOpen={this.state.mapShiftVisible}
              onDismiss={(): void =>
                this.setState({
                  errorAnalysisOption: this.state.errorAnalysisOption,
                  mapShiftVisible: false
                })
              }
              onSave={(): void => {
                this.setState({
                  mapShiftVisible: false,
                  saveCohortVisible: true
                });
              }}
              onShift={(): void => {
                this.setState({
                  errorAnalysisOption: this.state.mapShiftErrorAnalysisOption,
                  mapShiftVisible: false,
                  matrixAreaState: createInitialMatrixAreaState(),
                  matrixFilterState: createInitialMatrixFilterState(),
                  selectedCohort: this.state.baseCohort,
                  treeViewState: createInitialTreeViewState()
                });
              }}
            />
          )}
        </div>
      </ModelAssessmentContext.Provider>
    );
  }

  private addTab = (index: number, tab: GlobalTabKeys): void => {
    const tabs = [...this.state.activeGlobalTabs];
    tabs.splice(index, 0, { dataCount: 0, key: tab });
    this.setState({ activeGlobalTabs: tabs });
  };

  private removeTab = (index: number): void => {
    const tabs = [...this.state.activeGlobalTabs];
    tabs.splice(index, 1);
    this.setState({ activeGlobalTabs: tabs });
  };

  private updateErrorCohorts = (
    cohorts: ErrorCohort[],
    selectedCohort: ErrorCohort,
    baseCohort?: ErrorCohort
  ): void => {
    this.setState({
      baseCohort: baseCohort || this.state.baseCohort,
      cohorts,
      selectedCohort
    });
  };

  private onWeightVectorChange = (weightOption: WeightVectorOption): void => {
    this.state.jointDataset.buildLocalFlattenMatrix(weightOption);
    this.state.cohorts.forEach((errorCohort) =>
      errorCohort.cohort.clearCachedImportances()
    );
    this.setState({ selectedWeightVector: weightOption });
  };

  private handleErrorDetectorChanged = (item?: PivotItem): void => {
    if (item && item.props.itemKey) {
      // Note comparison below is actually string comparison (key is string), we have to set the enum
      if (item.props.itemKey === ErrorAnalysisOptions.HeatMap) {
        const selectedOptionHeatMap = ErrorAnalysisOptions.HeatMap;
        this.setErrorDetector(selectedOptionHeatMap);
      } else {
        const selectedOptionTreeMap = ErrorAnalysisOptions.TreeMap;
        this.setErrorDetector(selectedOptionTreeMap);
      }
    }
  };

  private setErrorDetector = (key: ErrorAnalysisOptions): void => {
    if (this.state.selectedCohort.isTemporary) {
      this.setState({
        mapShiftErrorAnalysisOption: key,
        mapShiftVisible: true
      });
    } else {
      this.setState({
        errorAnalysisOption: key
      });
    }
  };
}<|MERGE_RESOLUTION|>--- conflicted
+++ resolved
@@ -30,11 +30,7 @@
 import { ModelPerformanceTab } from "@responsible-ai/interpret";
 import { localization } from "@responsible-ai/localization";
 import _ from "lodash";
-<<<<<<< HEAD
-import { PivotItem, Stack, Text } from "office-ui-fabric-react";
-=======
-import { DefaultEffects, Stack, Text } from "office-ui-fabric-react";
->>>>>>> c293c5b9
+import { DefaultEffects, PivotItem, Stack, Text } from "office-ui-fabric-react";
 import * as React from "react";
 
 import { AddTabButton } from "./AddTabButton";
