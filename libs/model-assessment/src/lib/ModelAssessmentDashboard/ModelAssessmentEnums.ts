--- conflicted
+++ resolved
@@ -8,12 +8,8 @@
   ErrorAnalysisTab = "ErrorAnalysisTab",
   FairnessTab = "FairnessTab",
   ModelStatisticsTab = "ModelStatisticsTab",
-<<<<<<< HEAD
-  CasualAnalysisTab = "CasualAnalysisTab"
-=======
-  CausalAnalysisTab = "CausalInsightsTab",
+  CausalAnalysisTab = "CasualAnalysisTab",
   CounterfactualsTab = "CounterfactualsTab"
->>>>>>> eb11a3fc
 }
 
 export enum PredictionTabKeys {
