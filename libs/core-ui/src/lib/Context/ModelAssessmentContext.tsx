--- conflicted
+++ resolved
@@ -45,11 +45,6 @@
 
 export const defaultModelAssessmentContext: IModelAssessmentContext = {
   baseErrorCohort: {} as ErrorCohort,
-<<<<<<< HEAD
-  casualAnalysisData: undefined,
-=======
-  causalAnalysisData: {} as ICausalAnalysisData,
->>>>>>> 6bf7f5fb
   dataset: {} as IDataset,
   errorCohorts: [],
   jointDataset: {} as JointDataset,
