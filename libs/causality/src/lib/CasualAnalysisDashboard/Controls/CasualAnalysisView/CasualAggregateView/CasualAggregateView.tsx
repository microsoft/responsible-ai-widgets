--- conflicted
+++ resolved
@@ -27,15 +27,6 @@
   public context: React.ContextType<
     typeof ModelAssessmentContext
   > = defaultModelAssessmentContext;
-<<<<<<< HEAD
-  public constructor(props: ICasualAggregateViewProps) {
-    super(props);
-    this.state = {
-      showCallout: false
-    };
-  }
-=======
->>>>>>> deccbb7f
 
   public render(): React.ReactNode {
     const styles = CasualAggregateStyles();
