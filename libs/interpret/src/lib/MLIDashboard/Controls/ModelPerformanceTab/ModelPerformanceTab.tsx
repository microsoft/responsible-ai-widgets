--- conflicted
+++ resolved
@@ -13,12 +13,9 @@
   IGenericChartProps,
   ISelectorConfig,
   MissingParametersPlaceholder,
-<<<<<<< HEAD
   defaultModelAssessmentContext,
-  ModelAssessmentContext
-=======
+  ModelAssessmentContext,
   FabricStyles
->>>>>>> 51b5ea69
 } from "@responsible-ai/core-ui";
 import { localization } from "@responsible-ai/localization";
 import { AccessibleChart, IPlotlyProperty } from "@responsible-ai/mlchartlib";
