<<<<<<< HEAD
import Plotly from "plotly.js/lib/core";
=======
import * as Plotly from "plotly.js";
>>>>>>> f8d0578d
import React from "react";
import {
  AccessibleChart,
  IPlotlyProperty,
  PlotlyMode
} from "@responsible-ai/mlchartlib";
import _ from "lodash";
import {
  IProcessedStyleSet,
  getTheme,
  IDropdownOption,
  Dropdown,
  IconButton,
  DefaultButton,
  PrimaryButton,
  Icon,
  Text,
  Callout,
  DirectionalHint,
  ChoiceGroup,
  IChoiceGroupOption
} from "office-ui-fabric-react";

import { localization } from "../../../Localization/localization";
import { FabricStyles } from "../../FabricStyles";
import { JointDataset, ColumnCategories } from "../../JointDataset";
import { IExplanationModelMetadata } from "../../IExplanationContext";
import { ISelectorConfig } from "../../NewExplanationDashboard";
import { ChartTypes } from "../../ChartTypes";
import { IGenericChartProps } from "../../IGenericChartProps";
import { AxisConfigDialog } from "../AxisConfigurationDialog/AxisConfigDialog";
import { Cohort } from "../../Cohort";
import { CohortKey } from "../../CohortKey";
import { NewExplanationDashboardRowErrorSize } from "../../NewExplanationDashboardRowErrorSize";
import {
  datasetExplorerTabStyles,
  IDatasetExplorerTabStyles
} from "./DatasetExplorerTab.styles";

export interface IDatasetExplorerTabProps {
  chartProps: IGenericChartProps;
  theme?: string;
  jointDataset: JointDataset;
  metadata: IExplanationModelMetadata;
  cohorts: Cohort[];
  onChange: (props: IGenericChartProps) => void;
  editCohort: (index: number) => void;
}

export interface IDatasetExplorerTabState {
  xDialogOpen: boolean;
  yDialogOpen: boolean;
  colorDialogOpen: boolean;
  selectedCohortIndex: number;
  calloutVisible: boolean;
}

export class DatasetExplorerTab extends React.PureComponent<
  IDatasetExplorerTabProps,
  IDatasetExplorerTabState
> {
  public static basePlotlyProperties: IPlotlyProperty = {
    config: { displaylogo: false, responsive: true, displayModeBar: false },
    data: [{}],
    layout: {
      dragmode: false,
      autosize: true,
      font: {
        size: 10
      },
      margin: {
        t: 0,
        l: 20,
        b: 20,
        r: 0
      },
      hovermode: "closest",
      showlegend: false,
      yaxis: {
        automargin: true,
        color: FabricStyles.chartAxisColor,
        tickfont: {
          family: "Roboto, Helvetica Neue, sans-serif",
          size: 11
        },
        zeroline: true,
        showgrid: true,
        gridcolor: "#e5e5e5"
      },
      xaxis: {
        mirror: true,
        color: FabricStyles.chartAxisColor,
        tickfont: {
          family: FabricStyles.fontFamilies,
          size: 11
        },
        zeroline: true
      }
    } as any
  };

  private readonly chartAndConfigsId = "chart-and-axis-config-id";
  private readonly _chartConfigId = "chart-config-button";
  private readonly chartOptions: IChoiceGroupOption[] = [
    {
      key: ChartTypes.Histogram,
      text: localization.DatasetExplorer.aggregatePlots
    },
    {
      key: ChartTypes.Scatter,
      text: localization.DatasetExplorer.individualDatapoints
    }
  ];

  public constructor(props: IDatasetExplorerTabProps) {
    super(props);
    this.state = {
      xDialogOpen: false,
      yDialogOpen: false,
      colorDialogOpen: false,
      calloutVisible: false,
      selectedCohortIndex: 0
    };
    if (!this.props.jointDataset.hasDataset) {
      return;
    }
    if (props.chartProps === undefined) {
      this.generateDefaultChartAxes();
    }
  }

  private static generatePlotlyProps(
    jointData: JointDataset,
    chartProps: IGenericChartProps,
    cohort: Cohort
  ): IPlotlyProperty {
    const plotlyProps = _.cloneDeep(DatasetExplorerTab.basePlotlyProperties);
    plotlyProps.data[0].hoverinfo = "all";

    switch (chartProps.chartType) {
      case ChartTypes.Scatter: {
        if (
          chartProps.colorAxis &&
          (chartProps.colorAxis.options.bin ||
            jointData.metaDict[chartProps.colorAxis.property]
              .treatAsCategorical)
        ) {
          cohort.sort(chartProps.colorAxis.property);
        }
        plotlyProps.data[0].type = chartProps.chartType;
        plotlyProps.data[0].mode = PlotlyMode.markers;
        if (chartProps.xAxis) {
          if (
            jointData.metaDict[chartProps.xAxis.property].treatAsCategorical
          ) {
            const xLabels =
              jointData.metaDict[chartProps.xAxis.property]
                .sortedCategoricalValues;
            const xLabelIndexes = xLabels.map((_, index) => index);
            _.set(plotlyProps, "layout.xaxis.ticktext", xLabels);
            _.set(plotlyProps, "layout.xaxis.tickvals", xLabelIndexes);
          }
          const rawX = cohort.unwrap(chartProps.xAxis.property);
          if (chartProps.xAxis.options.dither) {
            const dithered = cohort.unwrap(JointDataset.DitherLabel);
            plotlyProps.data[0].x = dithered.map((dither, index) => {
              return rawX[index] + dither;
            });
          } else {
            plotlyProps.data[0].x = rawX;
          }
        }
        if (chartProps.yAxis) {
          if (
            jointData.metaDict[chartProps.yAxis.property].treatAsCategorical
          ) {
            const yLabels =
              jointData.metaDict[chartProps.yAxis.property]
                .sortedCategoricalValues;
            const yLabelIndexes = yLabels.map((_, index) => index);
            _.set(plotlyProps, "layout.yaxis.ticktext", yLabels);
            _.set(plotlyProps, "layout.yaxis.tickvals", yLabelIndexes);
          }
          const rawY = cohort.unwrap(chartProps.yAxis.property);
          if (chartProps.yAxis.options.dither) {
            const dithered = cohort.unwrap(JointDataset.DitherLabel2);
            plotlyProps.data[0].y = dithered.map((dither, index) => {
              return rawY[index] + dither;
            });
          } else {
            plotlyProps.data[0].y = rawY;
          }
        }
        if (chartProps.colorAxis) {
          const isBinned =
            chartProps.colorAxis.options && chartProps.colorAxis.options.bin;
          const rawColor = cohort.unwrap(
            chartProps.colorAxis.property,
            isBinned
          );

          if (
            jointData.metaDict[chartProps.colorAxis.property]
              .treatAsCategorical ||
            isBinned
          ) {
            const styles = jointData.metaDict[
              chartProps.colorAxis.property
            ].sortedCategoricalValues.map((label, index) => {
              return {
                target: index,
                value: {
                  name: label,
                  marker: {
                    color: FabricStyles.fabricColorPalette[index]
                  }
                }
              };
            });
            plotlyProps.data[0].transforms = [
              {
                type: "groupby",
                groups: rawColor,
                styles
              }
            ];
            plotlyProps.layout.showlegend = false;
          } else {
            plotlyProps.data[0].marker = {
              color: rawColor,
              colorbar: {
                title: {
                  side: "right",
                  text: jointData.metaDict[chartProps.colorAxis.property].label
                } as any
              },
              colorscale: "Bluered"
            };
          }
        }
        break;
      }
      case ChartTypes.Histogram: {
        cohort.sort(chartProps.yAxis.property);
        const rawX = cohort.unwrap(chartProps.xAxis.property, true);
        const xMeta = jointData.metaDict[chartProps.xAxis.property];
        const yMeta = jointData.metaDict[chartProps.yAxis.property];
        const xLabels = xMeta.sortedCategoricalValues;
        const xLabelIndexes = xLabels.map((_, index) => index);
        // color series will be set by the y axis if it is categorical, otherwise no color for aggregate charts
        if (!jointData.metaDict[chartProps.yAxis.property].treatAsCategorical) {
          plotlyProps.data[0].type = "box" as any;
          plotlyProps.layout.hovermode = false;
          plotlyProps.data[0].x = rawX;
          plotlyProps.data[0].y = cohort.unwrap(
            chartProps.yAxis.property,
            false
          );
          plotlyProps.data[0].marker = {
            color: FabricStyles.fabricColorPalette[0]
          };
          _.set(plotlyProps, "layout.xaxis.ticktext", xLabels);
          _.set(plotlyProps, "layout.xaxis.tickvals", xLabelIndexes);
          break;
        }
        plotlyProps.data[0].type = "bar";

        const y = new Array(rawX.length).fill(1);
        plotlyProps.data[0].text = rawX.map((index) => xLabels[index]);
        plotlyProps.data[0].x = rawX;
        plotlyProps.data[0].y = y;
        _.set(plotlyProps, "layout.xaxis.ticktext", xLabels);
        _.set(plotlyProps, "layout.xaxis.tickvals", xLabelIndexes);
        const transforms: Array<Partial<Plotly.Transform>> = [
          {
            type: "aggregate",
            groups: rawX,
            aggregations: [{ target: "y", func: "sum" }]
          }
        ];
        if (
          chartProps.yAxis &&
          chartProps.yAxis.property !== ColumnCategories.none
        ) {
          const rawColor = cohort.unwrap(chartProps.yAxis.property, true);
          const styles = yMeta.sortedCategoricalValues.map((label, index) => {
            return {
              target: index,
              value: {
                name: label,
                marker: {
                  color: FabricStyles.fabricColorPalette[index]
                }
              }
            };
          });
          transforms.push({
            type: "groupby",
            groups: rawColor,
            styles
          });
        }
        plotlyProps.data[0].transforms = transforms;
        break;
      }
      default:
    }
    plotlyProps.data[0].customdata = this.buildCustomData(
      jointData,
      chartProps,
      cohort
    );
    plotlyProps.data[0].hovertemplate = this.buildHoverTemplate(
      jointData,
      chartProps
    );
    return plotlyProps;
  }

  private static buildHoverTemplate(
    jointData: JointDataset,
    chartProps: IGenericChartProps
  ): string {
    let hovertemplate = "";
    const xName = jointData.metaDict[chartProps.xAxis.property].label;
    const yName = jointData.metaDict[chartProps.yAxis.property].label;
    switch (chartProps.chartType) {
      case ChartTypes.Scatter: {
        if (chartProps.xAxis) {
          if (chartProps.xAxis.options.dither) {
            hovertemplate += xName + ": %{customdata.X}<br>";
          } else {
            hovertemplate += xName + ": %{x}<br>";
          }
        }
        if (chartProps.yAxis) {
          if (chartProps.yAxis.options.dither) {
            hovertemplate += yName + ": %{customdata.Y}<br>";
          } else {
            hovertemplate += yName + ": %{y}<br>";
          }
        }
        if (chartProps.colorAxis) {
          hovertemplate +=
            jointData.metaDict[chartProps.colorAxis.property].label +
            ": %{customdata.Color}<br>";
        }
        hovertemplate +=
          localization.Charts.rowIndex + ": %{customdata.AbsoluteIndex}<br>";
        break;
      }
      case ChartTypes.Histogram: {
        hovertemplate += xName + ": %{text}<br>";
        if (
          chartProps.yAxis.property !== ColumnCategories.none &&
          jointData.metaDict[chartProps.yAxis.property].treatAsCategorical
        ) {
          hovertemplate += yName + ": %{customdata.Y}<br>";
        }
        hovertemplate += localization.formatString(
          localization.Charts.countTooltipPrefix,
          "%{y}<br>"
        );
        break;
      }
      default:
    }
    hovertemplate += "<extra></extra>";
    return hovertemplate;
  }

  private static buildCustomData(
    jointData: JointDataset,
    chartProps: IGenericChartProps,
    cohort: Cohort
  ): any[] {
    const customdata = cohort.unwrap(JointDataset.IndexLabel).map((val) => {
      const dict = {};
      dict[JointDataset.IndexLabel] = val;
      return dict;
    });
    if (chartProps.chartType === ChartTypes.Scatter) {
      const xAxis = chartProps.xAxis;
      if (xAxis && xAxis.property && xAxis.options.dither) {
        const rawX = cohort.unwrap(chartProps.xAxis.property);
        rawX.forEach((val, index) => {
          // If categorical, show string value in tooltip
          if (
            jointData.metaDict[chartProps.xAxis.property].treatAsCategorical
          ) {
            customdata[index]["X"] =
              jointData.metaDict[
                chartProps.xAxis.property
              ].sortedCategoricalValues[val];
          } else {
            customdata[index]["X"] = (val as number).toLocaleString(undefined, {
              maximumFractionDigits: 3
            });
          }
        });
      }
      const yAxis = chartProps.yAxis;
      if (yAxis && yAxis.property && yAxis.options.dither) {
        const rawY = cohort.unwrap(chartProps.yAxis.property);
        rawY.forEach((val, index) => {
          // If categorical, show string value in tooltip
          if (
            jointData.metaDict[chartProps.yAxis.property].treatAsCategorical
          ) {
            customdata[index]["Y"] =
              jointData.metaDict[
                chartProps.yAxis.property
              ].sortedCategoricalValues[val];
          } else {
            customdata[index]["Y"] = (val as number).toLocaleString(undefined, {
              maximumFractionDigits: 3
            });
          }
        });
      }
      const colorAxis = chartProps.colorAxis;
      if (colorAxis && colorAxis.property) {
        const rawColor = cohort.unwrap(chartProps.colorAxis.property);
        rawColor.forEach((val, index) => {
          if (jointData.metaDict[colorAxis.property].treatAsCategorical) {
            customdata[index]["Color"] =
              jointData.metaDict[colorAxis.property].sortedCategoricalValues[
                val
              ];
          } else {
            customdata[index]["Color"] = val.toLocaleString(undefined, {
              maximumFractionDigits: 3
            });
          }
        });
      }
      const indices = cohort.unwrap(JointDataset.IndexLabel, false);
      indices.forEach((absoluteIndex, i) => {
        customdata[i]["AbsoluteIndex"] = absoluteIndex;
      });
    }
    if (
      chartProps.chartType === ChartTypes.Histogram &&
      chartProps.yAxis.property !== ColumnCategories.none
    ) {
      const yMeta = jointData.metaDict[chartProps.yAxis.property];
      if (yMeta.treatAsCategorical) {
        const rawY = cohort.unwrap(chartProps.yAxis.property);
        rawY.forEach((val, index) => {
          customdata[index]["Y"] = yMeta.sortedCategoricalValues[val];
        });
      }
    }
    return customdata;
  }
  public render(): React.ReactNode {
    const classNames = datasetExplorerTabStyles();

    if (!this.props.jointDataset.hasDataset) {
      return (
        <div className={classNames.missingParametersPlaceholder}>
          <div className={classNames.missingParametersPlaceholderSpacer}>
            <Text variant="large" className={classNames.faintText}>
              {localization.DatasetExplorer.missingParameters}
            </Text>
          </div>
        </div>
      );
    }
    if (this.props.chartProps === undefined) {
      return <div />;
    }
    const plotlyProps = DatasetExplorerTab.generatePlotlyProps(
      this.props.jointDataset,
      this.props.chartProps,
      this.props.cohorts[this.state.selectedCohortIndex]
    );
    const cohortOptions: IDropdownOption[] =
      this.props.chartProps.xAxis.property !== CohortKey
        ? this.props.cohorts.map((cohort, index) => {
            return { key: index, text: cohort.name };
          })
        : undefined;
    const legend = this.buildColorLegend(classNames);
    const cohortLength = this.props.cohorts[this.state.selectedCohortIndex]
      .rowCount;
    const canRenderChart =
      cohortLength < NewExplanationDashboardRowErrorSize ||
      this.props.chartProps.chartType !== ChartTypes.Scatter;
    const yAxisCategories = [
      ColumnCategories.index,
      ColumnCategories.dataset,
      ColumnCategories.outcome
    ];
    if (this.props.chartProps.chartType !== ChartTypes.Scatter) {
      yAxisCategories.push(ColumnCategories.none);
    }
    const isHistogram =
      this.props.chartProps.chartType !== ChartTypes.Scatter &&
      (this.props.chartProps.yAxis === undefined ||
        this.props.jointDataset.metaDict[this.props.chartProps.yAxis.property]
          .treatAsCategorical);
    return (
      <div className={classNames.page}>
        <div className={classNames.infoWithText}>
          <Icon iconName="Info" className={classNames.infoIcon} />
          <Text variant="medium" className={classNames.helperText}>
            {localization.DatasetExplorer.helperText}
          </Text>
        </div>
        <div className={classNames.cohortPickerWrapper}>
          <Text variant="mediumPlus" className={classNames.cohortPickerLabel}>
            {localization.ModelPerformance.cohortPickerLabel}
          </Text>
          <Dropdown
            styles={{ dropdown: { width: 150 } }}
            options={cohortOptions}
            selectedKey={this.state.selectedCohortIndex}
            onChange={this.setSelectedCohort}
          />
        </div>
        <div className={classNames.mainArea}>
          <div className={classNames.chartWithAxes} id={this.chartAndConfigsId}>
            {this.state.yDialogOpen && (
              <AxisConfigDialog
                jointDataset={this.props.jointDataset}
                orderedGroupTitles={yAxisCategories}
                selectedColumn={this.props.chartProps.yAxis}
                canBin={false}
                mustBin={false}
                canDither={
                  this.props.chartProps.chartType === ChartTypes.Scatter
                }
                onAccept={this.onYSet}
                onCancel={this.setYOpen.bind(this, false)}
                target={`#${this.chartAndConfigsId}`}
              />
            )}
            {this.state.xDialogOpen && (
              <AxisConfigDialog
                jointDataset={this.props.jointDataset}
                orderedGroupTitles={[
                  ColumnCategories.index,
                  ColumnCategories.dataset,
                  ColumnCategories.outcome
                ]}
                selectedColumn={this.props.chartProps.xAxis}
                canBin={
                  this.props.chartProps.chartType === ChartTypes.Histogram ||
                  this.props.chartProps.chartType === ChartTypes.Box
                }
                mustBin={
                  this.props.chartProps.chartType === ChartTypes.Histogram ||
                  this.props.chartProps.chartType === ChartTypes.Box
                }
                canDither={
                  this.props.chartProps.chartType === ChartTypes.Scatter
                }
                onAccept={this.onXSet}
                onCancel={this.setXOpen.bind(this, false)}
                target={`#${this.chartAndConfigsId}`}
              />
            )}
            {this.state.colorDialogOpen && (
              <AxisConfigDialog
                jointDataset={this.props.jointDataset}
                orderedGroupTitles={[
                  ColumnCategories.index,
                  ColumnCategories.dataset,
                  ColumnCategories.outcome
                ]}
                selectedColumn={this.props.chartProps.colorAxis}
                canBin={true}
                mustBin={false}
                canDither={false}
                onAccept={this.onColorSet}
                onCancel={this.setColorOpen.bind(this, false)}
                target={`#${this.chartAndConfigsId}`}
              />
            )}
            <div className={classNames.chartWithVertical}>
              <div className={classNames.verticalAxis}>
                <div className={classNames.rotatedVerticalBox}>
                  <div>
                    <Text
                      block
                      variant="mediumPlus"
                      className={classNames.boldText}
                    >
                      {isHistogram
                        ? localization.Charts.numberOfDatapoints
                        : localization.Charts.yValue}
                    </Text>
                    <DefaultButton
                      onClick={this.setYOpen.bind(this, true)}
                      text={
                        this.props.jointDataset.metaDict[
                          this.props.chartProps.yAxis.property
                        ].abbridgedLabel
                      }
                      title={
                        this.props.jointDataset.metaDict[
                          this.props.chartProps.yAxis.property
                        ].label
                      }
                    />
                  </div>
                </div>
              </div>
              <IconButton
                className={classNames.chartEditorButton}
                onClick={this.toggleCalloutOpen}
                iconProps={{ iconName: "Settings" }}
                id={this._chartConfigId}
              />
              {this.state.calloutVisible && (
                <Callout
                  doNotLayer={true}
                  className={classNames.callout}
                  gapSpace={0}
                  target={"#" + this._chartConfigId}
                  isBeakVisible={false}
                  onDismiss={this.closeCallout}
                  directionalHint={DirectionalHint.bottomRightEdge}
                  setInitialFocus={true}
                  styles={{ container: FabricStyles.calloutContainer }}
                >
                  <Text variant="medium" className={classNames.boldText}>
                    {localization.DatasetExplorer.chartType}
                  </Text>
                  <ChoiceGroup
                    selectedKey={this.props.chartProps.chartType}
                    options={this.chartOptions}
                    onChange={this.onChartTypeChange}
                  />
                </Callout>
              )}
              {!canRenderChart && (
                <div className={classNames.missingParametersPlaceholder}>
                  <div
                    className={classNames.missingParametersPlaceholderSpacer}
                  >
                    <Text
                      block
                      variant="large"
                      className={classNames.faintText}
                    >
                      {localization.ValidationErrors.datasizeError}
                    </Text>
                    <PrimaryButton onClick={this.editCohort}>
                      {localization.ValidationErrors.addFilters}
                    </PrimaryButton>
                  </div>
                </div>
              )}
              {canRenderChart && (
                <AccessibleChart
                  plotlyProps={plotlyProps}
                  theme={getTheme() as any}
                />
              )}
            </div>
            <div className={classNames.horizontalAxisWithPadding}>
              <div className={classNames.paddingDiv}></div>
              <div className={classNames.horizontalAxis}>
                <div>
                  <Text
                    block
                    variant="mediumPlus"
                    className={classNames.boldText}
                  >
                    {localization.Charts.xValue}
                  </Text>
                  <DefaultButton
                    onClick={this.setXOpen.bind(this, true)}
                    text={
                      this.props.jointDataset.metaDict[
                        this.props.chartProps.xAxis.property
                      ].abbridgedLabel
                    }
                    title={
                      this.props.jointDataset.metaDict[
                        this.props.chartProps.xAxis.property
                      ].label
                    }
                  />
                </div>
              </div>
            </div>
          </div>
          <div className={classNames.legendAndText}>
            <Text variant={"mediumPlus"} block className={classNames.boldText}>
              {localization.DatasetExplorer.colorValue}
            </Text>
            {this.props.chartProps.chartType === ChartTypes.Scatter && (
              <DefaultButton
                onClick={this.setColorOpen.bind(this, true)}
                text={
                  this.props.jointDataset.metaDict[
                    this.props.chartProps.colorAxis.property
                  ].abbridgedLabel
                }
                title={
                  this.props.jointDataset.metaDict[
                    this.props.chartProps.colorAxis.property
                  ].label
                }
              />
            )}
            {legend}
          </div>
        </div>
      </div>
    );
  }

  private editCohort = (): void => {
    this.props.editCohort(this.state.selectedCohortIndex);
  };

  private setSelectedCohort = (
    _: React.FormEvent<HTMLDivElement>,
    item: IDropdownOption
  ): void => {
    this.setState({ selectedCohortIndex: item.key as number });
  };

  private onChartTypeChange = (
    _ev: React.SyntheticEvent<HTMLElement>,
    item: IChoiceGroupOption
  ): void => {
    const newProps = _.cloneDeep(this.props.chartProps);
    newProps.chartType = item.key as ChartTypes;
    if (newProps.yAxis.property === ColumnCategories.none) {
      newProps.yAxis = this.generateDefaultYAxis();
    }
    this.props.onChange(newProps);
  };

  private readonly setXOpen = (val: boolean): void => {
    if (val && this.state.xDialogOpen === false) {
      this.setState({ xDialogOpen: true });
      return;
    }
    this.setState({ xDialogOpen: false });
  };

  private readonly setColorOpen = (val: boolean): void => {
    if (val && this.state.colorDialogOpen === false) {
      this.setState({ colorDialogOpen: true });
      return;
    }
    this.setState({ colorDialogOpen: false });
  };

  private readonly setYOpen = (val: boolean): void => {
    if (val && this.state.yDialogOpen === false) {
      this.setState({ yDialogOpen: true });
      return;
    }
    this.setState({ yDialogOpen: false });
  };

  private onXSet = (value: ISelectorConfig): void => {
    const newProps = _.cloneDeep(this.props.chartProps);
    newProps.xAxis = value;
    this.props.onChange(newProps);
    this.setState({ xDialogOpen: false });
  };

  private onYSet = (value: ISelectorConfig): void => {
    const newProps = _.cloneDeep(this.props.chartProps);
    newProps.yAxis = value;
    this.props.onChange(newProps);
    this.setState({ yDialogOpen: false });
  };

  private onColorSet = (value: ISelectorConfig): void => {
    const newProps = _.cloneDeep(this.props.chartProps);
    newProps.colorAxis = value;
    this.props.onChange(newProps);
    this.setState({ colorDialogOpen: false });
  };

  private toggleCalloutOpen = (): void => {
    this.setState({ calloutVisible: !this.state.calloutVisible });
  };

  private closeCallout = (): void => {
    this.setState({ calloutVisible: false });
  };

  private buildColorLegend(
    classNames: IProcessedStyleSet<IDatasetExplorerTabStyles>
  ): React.ReactNode {
    let colorSeries = [];
    if (this.props.chartProps.chartType === ChartTypes.Scatter) {
      const colorAxis = this.props.chartProps.colorAxis;
      if (
        colorAxis &&
        (colorAxis.options.bin ||
          this.props.jointDataset.metaDict[colorAxis.property]
            .treatAsCategorical)
      ) {
        this.props.cohorts[this.state.selectedCohortIndex].sort(
          colorAxis.property
        );
        colorSeries = this.props.jointDataset.metaDict[colorAxis.property]
          .sortedCategoricalValues;
      } else {
        // continuous color, handled by plotly for now
        return;
      }
    } else {
      const colorAxis = this.props.chartProps.yAxis;
      if (
        this.props.jointDataset.metaDict[colorAxis.property]
          .treatAsCategorical &&
        colorAxis.property !== ColumnCategories.none
      ) {
        this.props.cohorts[this.state.selectedCohortIndex].sort(
          colorAxis.property
        );
        const includedIndexes = _.uniq(
          this.props.cohorts[this.state.selectedCohortIndex].unwrap(
            colorAxis.property
          )
        );
        colorSeries = this.props.jointDataset.metaDict[colorAxis.property]
          .treatAsCategorical
          ? includedIndexes.map(
              (category) =>
                this.props.jointDataset.metaDict[colorAxis.property]
                  .sortedCategoricalValues[category]
            )
          : includedIndexes;
      }
    }
    return (
      <div className={classNames.legend}>
        {colorSeries.map((name, i) => {
          return (
            <div className={classNames.legendItem} key={i}>
              <div
                className={classNames.colorBox}
                style={{ backgroundColor: FabricStyles.fabricColorPalette[i] }}
              />
              <Text
                nowrap
                variant={"medium"}
                className={classNames.legendLabel}
              >
                {name}
              </Text>
            </div>
          );
        })}
        {colorSeries.length === 0 && (
          <Text variant={"xSmall"} className={classNames.smallItalic}>
            {localization.DatasetExplorer.noColor}
          </Text>
        )}
      </div>
    );
  }

  private generateDefaultChartAxes(): void {
    const chartProps: IGenericChartProps = {
      chartType: ChartTypes.Histogram,
      xAxis: {
        property: JointDataset.IndexLabel,
        options: {}
      },
      yAxis: this.generateDefaultYAxis(),
      colorAxis: {
        property: this.props.jointDataset.hasPredictedY
          ? JointDataset.PredictedYLabel
          : JointDataset.IndexLabel,
        options: {}
      }
    };
    this.props.onChange(chartProps);
  }

  private generateDefaultYAxis(): ISelectorConfig {
    const yKey = JointDataset.DataLabelRoot + "0";
    const yIsDithered = this.props.jointDataset.metaDict[yKey]
      .treatAsCategorical;
    return {
      property: yKey,
      options: {
        dither: yIsDithered,
        bin: false
      }
    };
  }

  // private scatterSelection = (guid: string, selections: string[], plotlyProps: IPlotlyProperty): void => {
  //     const selectedPoints =
  //         selections.length === 0
  //             ? null
  //             : plotlyProps.data.map(trace => {
  //                   const selectedIndexes: number[] = [];
  //                   if ((trace as any).customdata) {
  //                       ((trace as any).customdata as any[]).forEach((dict, index) => {
  //                           if (selections.indexOf(dict[JointDataset.IndexLabel]) !== -1) {
  //                               selectedIndexes.push(index);
  //                           }
  //                       });
  //                   }
  //                   return selectedIndexes;
  //               });
  //     Plotly.restyle(guid, "selectedpoints" as any, selectedPoints as any);
  //     const newLineWidths =
  //         selections.length === 0
  //             ? [0]
  //             : plotlyProps.data.map(trace => {
  //                   if ((trace as any).customdata) {
  //                       const customData = (trace as any).customdata as string[];
  //                       const newWidths: number[] = new Array(customData.length).fill(0);
  //                       customData.forEach((id, index) => {
  //                           if (selections.indexOf(id) !== -1) {
  //                               newWidths[index] = 2;
  //                           }
  //                       });
  //                       return newWidths;
  //                   }
  //                   return [0];
  //               });
  //     Plotly.restyle(guid, "marker.line.width" as any, newLineWidths as any);
  // };
}<|MERGE_RESOLUTION|>--- conflicted
+++ resolved
@@ -1,8 +1,4 @@
-<<<<<<< HEAD
-import Plotly from "plotly.js/lib/core";
-=======
-import * as Plotly from "plotly.js";
->>>>>>> f8d0578d
+import Plotly from "plotly.js";
 import React from "react";
 import {
   AccessibleChart,
