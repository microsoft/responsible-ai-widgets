// Copyright (c) Microsoft Corporation.
// Licensed under the MIT License.

import {
  Cohort,
  IMultiClassLocalFeatureImportance,
  ISingleClassLocalFeatureImportance,
  WeightVectors,
  JointDataset,
  IExplanationModelMetadata,
  ModelTypes,
<<<<<<< HEAD
  TelemetryLevels
=======
  WeightVectorOption
>>>>>>> 9f978777
} from "@responsible-ai/core-ui";
import { localization } from "@responsible-ai/localization";
import { ModelMetadata } from "@responsible-ai/mlchartlib";
import { Dictionary } from "lodash";

<<<<<<< HEAD
import {
  GlobalTabKeys,
  IExplanationDashboardProps,
  INewExplanationDashboardState
} from "./Interfaces/IExplanationDashboardProps";
=======
import { IExplanationDashboardProps } from "./Interfaces/IExplanationDashboardProps";
import { TelemetryLevels } from "./Interfaces/ITelemetryMessage";
>>>>>>> 9f978777
import { getClassLength } from "./utils/getClassLength";
import { ValidateProperties } from "./ValidateProperties";

export interface INewExplanationDashboardState {
  cohorts: Cohort[];
  activeGlobalTab: GlobalTabKeys;
  jointDataset: JointDataset;
  modelMetadata: IExplanationModelMetadata;
  validationWarnings: string[];
  showingDataSizeWarning: boolean;
  selectedWeightVector: WeightVectorOption;
  requestPredictions?: (
    request: any[],
    abortSignal: AbortSignal
  ) => Promise<any[]>;
  weightVectorOptions: WeightVectorOption[];
  weightVectorLabels: Dictionary<string>;
}

export enum GlobalTabKeys {
  ModelPerformance = "modelPerformance",
  DataExploration = "dataExploration",
  ExplanationTab = "explanationTab",
  WhatIfTab = "whatIfTab"
}

const rowWarningSize = 6000;
function getModelType(props: IExplanationDashboardProps): ModelTypes {
  // If python gave us a hint, use it
  if (props.modelInformation.method === "regressor") {
    return ModelTypes.Regression;
  }
  switch (getClassLength(props)) {
    case 1:
      return ModelTypes.Regression;
    case 2:
      return ModelTypes.Binary;
    default:
      return ModelTypes.Multiclass;
  }
}
function buildIndexedNames(length: number, baseString: string): string[] {
  return new Array(length)
    .fill(baseString)
    .map((s, i) => localization.formatString(s, i.toString()));
}
function buildModelMetadata(
  props: IExplanationDashboardProps
): IExplanationModelMetadata {
  const modelType = getModelType(props);
  let featureNames = props.dataSummary.featureNames;
  let featureNamesAbridged: string[];
  const maxLength = 18;
  if (featureNames !== undefined) {
    if (!featureNames.every((name) => typeof name === "string")) {
      featureNames = featureNames.map((x) => x.toString());
    }
    featureNamesAbridged = featureNames.map((name) => {
      return name.length <= maxLength ? name : `${name.slice(0, maxLength)}...`;
    });
  } else {
    let featureLength = 0;
    if (props.testData && props.testData[0] !== undefined) {
      featureLength = props.testData[0].length;
    } else if (
      props.precomputedExplanations &&
      props.precomputedExplanations.globalFeatureImportance
    ) {
      featureLength =
        props.precomputedExplanations.globalFeatureImportance.scores.length;
    } else if (
      props.precomputedExplanations &&
      props.precomputedExplanations.localFeatureImportance
    ) {
      const localImportances =
        props.precomputedExplanations.localFeatureImportance.scores;
      if (
        (localImportances as number[][][]).every((dim1) => {
          return dim1.every((dim2) => Array.isArray(dim2));
        })
      ) {
        featureLength = (props.precomputedExplanations.localFeatureImportance
          .scores[0][0] as number[]).length;
      } else {
        featureLength = (props.precomputedExplanations.localFeatureImportance
          .scores[0] as number[]).length;
      }
    } else if (
      props.precomputedExplanations &&
      props.precomputedExplanations.ebmGlobalExplanation
    ) {
      featureLength =
        props.precomputedExplanations.ebmGlobalExplanation.feature_list.length;
    }
    featureNames = buildIndexedNames(
      featureLength,
      localization.Interpret.defaultFeatureNames
    );
    featureNamesAbridged = featureNames;
  }
  let classNames = props.dataSummary.classNames;
  const classLength = getClassLength(props);
  if (!classNames || classNames.length !== classLength) {
    classNames = buildIndexedNames(
      classLength,
      localization.Interpret.defaultClassNames
    );
  }
  const featureIsCategorical = ModelMetadata.buildIsCategorical(
    featureNames.length,
    props.testData,
    props.dataSummary.categoricalMap
  );
  const featureRanges =
    ModelMetadata.buildFeatureRanges(
      props.testData,
      featureIsCategorical,
      props.dataSummary.categoricalMap
    ) || [];
  return {
    classNames,
    featureIsCategorical,
    featureNames,
    featureNamesAbridged,
    featureRanges,
    modelType
  };
}

export function buildInitialExplanationContext(
  props: IExplanationDashboardProps
): INewExplanationDashboardState {
  const modelMetadata = buildModelMetadata(props);
  const validationCheck = new ValidateProperties(props, modelMetadata);

  let localExplanations:
    | IMultiClassLocalFeatureImportance
    | ISingleClassLocalFeatureImportance
    | undefined;
  if (props?.precomputedExplanations?.localFeatureImportance?.scores) {
    localExplanations = props.precomputedExplanations.localFeatureImportance;
  }
  const jointDataset = new JointDataset({
    dataset: props.testData,
    localExplanations,
    metadata: modelMetadata,
    predictedProbabilities: props.probabilityY,
    predictedY: props.predictedY,
    trueY: props.trueY
  });
  // consider taking filters in as param arg for programmatic users
  const cohorts = [
    new Cohort(localization.Interpret.Cohort.defaultLabel, jointDataset, [])
  ];
  if (
    validationCheck.errorStrings.length !== 0 &&
    props.telemetryHook !== undefined
  ) {
    props.telemetryHook({
      context: validationCheck.errorStrings.length,
      level: TelemetryLevels.Error,
      message: "Invalid inputs"
    });
  }
  const weightVectorLabels = {
    [WeightVectors.AbsAvg]: localization.Interpret.absoluteAverage
  };
  const weightVectorOptions = [];
  if (modelMetadata.modelType === ModelTypes.Multiclass) {
    weightVectorOptions.push(WeightVectors.AbsAvg);
  }
  modelMetadata.classNames.forEach((name, index) => {
    weightVectorLabels[index] = localization.formatString(
      localization.Interpret.WhatIfTab.classLabel,
      name
    );
    weightVectorOptions.push(index);
  });
  return {
    activeGlobalTab: GlobalTabKeys.ModelPerformance,
    cohorts,
    jointDataset,
    modelMetadata,
    requestPredictions: props.requestPredictions,
    selectedWeightVector:
      modelMetadata.modelType === ModelTypes.Multiclass
        ? WeightVectors.AbsAvg
        : 0,
    showingDataSizeWarning: jointDataset.datasetRowCount > rowWarningSize,
    validationWarnings: validationCheck.errorStrings,
    weightVectorLabels,
    weightVectorOptions
  };
}<|MERGE_RESOLUTION|>--- conflicted
+++ resolved
@@ -9,26 +9,16 @@
   JointDataset,
   IExplanationModelMetadata,
   ModelTypes,
-<<<<<<< HEAD
-  TelemetryLevels
-=======
+  TelemetryLevels,
   WeightVectorOption
->>>>>>> 9f978777
 } from "@responsible-ai/core-ui";
 import { localization } from "@responsible-ai/localization";
 import { ModelMetadata } from "@responsible-ai/mlchartlib";
 import { Dictionary } from "lodash";
 
-<<<<<<< HEAD
 import {
-  GlobalTabKeys,
-  IExplanationDashboardProps,
-  INewExplanationDashboardState
+  IExplanationDashboardProps
 } from "./Interfaces/IExplanationDashboardProps";
-=======
-import { IExplanationDashboardProps } from "./Interfaces/IExplanationDashboardProps";
-import { TelemetryLevels } from "./Interfaces/ITelemetryMessage";
->>>>>>> 9f978777
 import { getClassLength } from "./utils/getClassLength";
 import { ValidateProperties } from "./ValidateProperties";
 
