--- conflicted
+++ resolved
@@ -27,11 +27,6 @@
 import React from "react";
 
 import { PredictionTypes } from "../../IFairnessProps";
-<<<<<<< HEAD
-import { localization } from "../../Localization/localization";
-=======
-import { FormatMetrics } from "../../util/FormatMetrics";
->>>>>>> e00b2a88
 import { IFairnessContext } from "../../util/IFairnessContext";
 import { MetricsCache } from "../../util/MetricsCache";
 import { parityOptions } from "../../util/ParityMetrics";
@@ -224,44 +219,6 @@
             this.props.performancePickerProps.selectedPerformanceKey
         );
 
-<<<<<<< HEAD
-=======
-      const insights2 = localization.formatString(
-        localization.Fairness.ModelComparison.insightsText2,
-        selectedMetric.title,
-        formattedMinPerformance,
-        formattedMaxPerformance,
-        formattedMinDisparity,
-        formattedMaxDisparity
-      );
-
-      const insights3 = localization.formatString(
-        localization.Fairness.ModelComparison.insightsText3,
-        selectedMetric.title.toLowerCase(),
-        selectedMetric.isMinimization
-          ? formattedMinPerformance
-          : formattedMaxPerformance,
-        FormatMetrics.formatNumbers(
-          this.state.disparityArray[
-            selectedMetric.isMinimization
-              ? minPerformanceIndex
-              : maxPerformanceIndex
-          ],
-          this.props.performancePickerProps.selectedPerformanceKey
-        )
-      );
-
-      const insights4 = localization.formatString(
-        localization.Fairness.ModelComparison.insightsText4,
-        selectedMetric.title.toLowerCase(),
-        FormatMetrics.formatNumbers(
-          this.state.performanceArray[minDisparityIndex],
-          this.props.performancePickerProps.selectedPerformanceKey
-        ),
-        formattedMinDisparity
-      );
-
->>>>>>> e00b2a88
       const props = _.cloneDeep(this.plotlyProps);
       props.data = ChartBuilder.buildPlotlySeries(props.data[0], data).map(
         (series) => {
@@ -359,7 +316,6 @@
               />
             </div>
           </div>
-<<<<<<< HEAD
           <Insights
             disparityArray={this.state.disparityArray}
             performanceArray={this.state.performanceArray}
@@ -368,36 +324,6 @@
               this.props.performancePickerProps.selectedPerformanceKey
             }
           />
-=======
-          <div className={styles.mainRight}>
-            <div className={styles.insights}>
-              <Icon
-                iconName="CRMCustomerInsightsApp"
-                className={styles.insightsIcon}
-              />
-              <Text className={styles.insights} block>
-                {localization.Fairness.ModelComparison.insights}
-              </Text>
-            </div>
-            <div className={styles.insightsText}>
-              <Text className={styles.textSection} block>
-                {insights2}
-              </Text>
-              <Text className={styles.textSection} block>
-                {insights3}
-              </Text>
-              <Text className={styles.textSection} block>
-                {insights4}
-              </Text>
-            </div>
-            <div className={styles.downloadReport}>
-              <Icon iconName="Download" className={styles.downloadIcon} />
-              <Text style={{ verticalAlign: "middle" }}>
-                {localization.Fairness.ModelComparison.downloadReport}
-              </Text>
-            </div>
-          </div>
->>>>>>> e00b2a88
         </div>
       );
     }
