// Copyright (c) Microsoft Corporation.
// Licensed under the MIT License.

import { localization } from "@responsible-ai/localization";
<<<<<<< HEAD
import { Text } from "office-ui-fabric-react";
import { Stack, StackItem } from "office-ui-fabric-react/lib/Stack";
=======
import { Text, FocusZone, Stack, StackItem } from "office-ui-fabric-react";
>>>>>>> b017bbd1
import React from "react";

import { DataSpecificationBlade } from "../../components/DataSpecificationBlade";
import { IWizardTabProps } from "../../components/IWizardTabProps";
import { WizardFooter } from "../../components/WizardFooter";
import { PredictionTypes } from "../../IFairnessProps";
import { IPerformancePickerPropsV2 } from "../FairnessWizard";

import { PerformanceTabStyles } from "./PerformanceTab.styles";
import { SelectionList } from "./SelectionList";

export interface IPerformancePickingTabProps extends IWizardTabProps {
  performancePickerProps: IPerformancePickerPropsV2;
}

export class PerformanceTab extends React.PureComponent<
  IPerformancePickingTabProps
> {
  public render(): React.ReactNode {
    const styles = PerformanceTabStyles();
    return (
      <Stack horizontal={false} className={styles.frame}>
        <Stack horizontal={true} horizontalAlign="space-between">
          <Stack horizontal={false} styles={{ root: { display: "flex" } }}>
            <Text className={styles.header} block>
              {localization.Fairness.Performance.header}
            </Text>
            <Text className={styles.textBody} block>
              {localization.formatString(
                localization.Fairness.Performance.body,
                this.props.dashboardContext.modelMetadata.PredictionType !==
                  PredictionTypes.Regression
                  ? localization.Fairness.Performance.binary
                  : localization.Fairness.Performance.continuous,
                this.props.dashboardContext.modelMetadata.PredictionType ===
                  PredictionTypes.BinaryClassification
                  ? localization.Fairness.Performance.binary
                  : localization.Fairness.Performance.continuous,
                this.props.dashboardContext.predictions.length === 1
                  ? localization.Fairness.Performance.modelMakes
                  : localization.Fairness.Performance.modelsMake
              )}
            </Text>
          </Stack>
          <DataSpecificationBlade
            numberRows={this.props.dashboardContext.trueY.length}
            featureNames={
              this.props.dashboardContext.modelMetadata.featureNames
            }
          />
        </Stack>
        <StackItem className={styles.itemsList}>
          <SelectionList
            grouped={false}
            defaultSelectedKey={
              this.props.performancePickerProps.selectedPerformanceKey
            }
            items={this.props.performancePickerProps.performanceOptions.map(
              (performance) => {
                return {
                  description: performance.description,
                  key: performance.key,
                  metric: performance.key,
                  name: performance.title,
                  onSelect: this.props.performancePickerProps.onPerformanceChange.bind(
                    this,
                    performance.key
                  )
                };
              }
            )}
          />
        </StackItem>
        <WizardFooter
          onNext={this.props.onNext}
          onPrevious={this.props.onPrevious}
        />
      </Stack>
    );
  }
}<|MERGE_RESOLUTION|>--- conflicted
+++ resolved
@@ -2,12 +2,7 @@
 // Licensed under the MIT License.
 
 import { localization } from "@responsible-ai/localization";
-<<<<<<< HEAD
-import { Text } from "office-ui-fabric-react";
-import { Stack, StackItem } from "office-ui-fabric-react/lib/Stack";
-=======
-import { Text, FocusZone, Stack, StackItem } from "office-ui-fabric-react";
->>>>>>> b017bbd1
+import { Text, Stack, StackItem } from "office-ui-fabric-react";
 import React from "react";
 
 import { DataSpecificationBlade } from "../../components/DataSpecificationBlade";
