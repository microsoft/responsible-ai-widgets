--- conflicted
+++ resolved
@@ -10,14 +10,7 @@
 class TestFlaskHelper(object):
 
     def setup_class(cls):
-<<<<<<< HEAD
         """Set up once for all tests."""
-=======
-        """
-        Setup once for all tests
-        """
-
->>>>>>> 263721ba
         cls.port_range_start = 5000
         cls.port_range_end = 5099
         cls.test_ip_local = "127.0.0.1"
@@ -33,16 +26,10 @@
         return http
 
     def test_without_explicit_port(self):
-<<<<<<< HEAD
         """Test the flask helper without setting an explicit port."""
-=======
-        """
-        Test the flask helper without setting an explicit port
-        """
 
         http = self.get_http_client()
 
->>>>>>> 263721ba
         flask_service = FlaskHelper(ip=self.test_ip_local)
 
         assert(flask_service.port >= 5000 and flask_service.port <= 5099)
@@ -57,19 +44,11 @@
         assert(response.text == "Hello")
 
     def test_with_explicit_port(self):
-<<<<<<< HEAD
         """Test the flask helper when setting an explicit port."""
-        flask_service = FlaskHelper(ip=self.test_ip_local,
-                                    port=self.test_port_local)
-=======
-        """
-        Test the flask helper when setting an explicit port
-        """
 
         http = self.get_http_client()
 
         flask_service = FlaskHelper(ip=self.test_ip_local, port=self.test_port_local)
->>>>>>> 263721ba
 
         assert(flask_service.port == self.test_port_local)
 
