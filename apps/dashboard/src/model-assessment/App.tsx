--- conflicted
+++ resolved
@@ -1,14 +1,6 @@
 // Copyright (c) Microsoft Corporation.
 // Licensed under the MIT License.
 
-<<<<<<< HEAD
-=======
-import {
-  ICausalAnalysisData,
-  IDataset,
-  IModelExplanationData
-} from "@responsible-ai/core-ui";
->>>>>>> 6bf7f5fb
 import { HelpMessageDict } from "@responsible-ai/error-analysis";
 import { Language } from "@responsible-ai/localization";
 import {
@@ -34,14 +26,7 @@
   supportedRegressionPerformanceKeys
 } from "../fairness/utils";
 
-<<<<<<< HEAD
 interface IAppProps extends IModelAssessmentData {
-=======
-interface IAppProps {
-  dataset: IDataset;
-  modelExplanationData: IModelExplanationData;
-  causalAnalysisData: ICausalAnalysisData;
->>>>>>> 6bf7f5fb
   theme: ITheme;
   language: Language;
   version: 1;
