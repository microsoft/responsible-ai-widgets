export const binaryClassifier = {
<<<<<<< HEAD
  trueY: [1, 0, 1, 1, 0, 1, 0, 0],
  predictedYs: [
    [1, 0, 0, 1, 1, 1, 1, 0],
    [1, 1, 1, 1, 1, 1, 1, 0],
    [0, 0, 0, 0, 0, 0, 0, 0]
  ],
  augmentedData: [
    ["a", "1", "test1", 1],
    ["b", "2", "test2", 2],
    ["b", "2", "test3", 3],
    ["babaganoush test long", "3", "test4", 1],
    ["b", "2", "test5", 2],
    ["b", "2", "test6", 3],
    ["b", "2", "test7", 0],
    ["b", "2", "test8", 3]
  ]
=======
    trueY: [1, 0, 1, 1, 0, 1, 0, 0],
    predictedY: [
        [1, 0, 0, 1, 1, 1, 1, 0],
        [1, 1, 1, 1, 1, 1, 1, 0],
        [0, 0, 0, 0, 0, 0, 0, 0],
    ],
    testData: [
        ["a", "1", "test1", 1],
        ["b", "2", "test2", 2],
        ["b", "2", "test3", 3],
        ["babaganoush test long", "3", "test4", 1],
        ["b", "2", "test5", 2],
        ["b", "2", "test6", 3],
        ["b", "2", "test7", 0],
        ["b", "2", "test8", 3],
    ],
>>>>>>> 846a341f
};<|MERGE_RESOLUTION|>--- conflicted
+++ resolved
@@ -1,12 +1,11 @@
 export const binaryClassifier = {
-<<<<<<< HEAD
   trueY: [1, 0, 1, 1, 0, 1, 0, 0],
-  predictedYs: [
+  predictedY: [
     [1, 0, 0, 1, 1, 1, 1, 0],
     [1, 1, 1, 1, 1, 1, 1, 0],
     [0, 0, 0, 0, 0, 0, 0, 0]
   ],
-  augmentedData: [
+  testData: [
     ["a", "1", "test1", 1],
     ["b", "2", "test2", 2],
     ["b", "2", "test3", 3],
@@ -16,22 +15,4 @@
     ["b", "2", "test7", 0],
     ["b", "2", "test8", 3]
   ]
-=======
-    trueY: [1, 0, 1, 1, 0, 1, 0, 0],
-    predictedY: [
-        [1, 0, 0, 1, 1, 1, 1, 0],
-        [1, 1, 1, 1, 1, 1, 1, 0],
-        [0, 0, 0, 0, 0, 0, 0, 0],
-    ],
-    testData: [
-        ["a", "1", "test1", 1],
-        ["b", "2", "test2", 2],
-        ["b", "2", "test3", 3],
-        ["babaganoush test long", "3", "test4", 1],
-        ["b", "2", "test5", 2],
-        ["b", "2", "test6", 3],
-        ["b", "2", "test7", 0],
-        ["b", "2", "test8", 3],
-    ],
->>>>>>> 846a341f
 };