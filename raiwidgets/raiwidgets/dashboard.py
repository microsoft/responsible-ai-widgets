--- conflicted
+++ resolved
@@ -41,42 +41,15 @@
 
 
 class Dashboard(object):
-<<<<<<< HEAD
     """The dashboard class, wraps the dashboard component."""
 
     def __init__(self, *,
                  dashboard_type,
                  model_data,
                  public_ip=None,
-                 port=None):
+                 port=None,
+                 add_local_url=False):
         """Initialize the dashboard."""
-=======
-    """The dashboard class, wraps the dashboard component.
-
-    :param sensitive_features: A matrix of feature vector examples
-        (# examples x # features), these can be from the initial dataset,
-        or reserved from training.
-    :type sensitive_features: numpy.array or list[][] or pandas.DataFrame
-        or pandas.Series
-    :param y_true: The true labels or values for the provided dataset.
-    :type y_true: numpy.array or list[]
-    :param y_pred: Array of output predictions from models to be evaluated.
-        Can be a single array of predictions, or a 2D list over multiple
-        models. Can be a dictionary of named model predictions.
-    :type y_pred: numpy.array or list[][] or list[] or dict {string: list[]}
-    :param sensitive_feature_names: Feature names
-    :type sensitive_feature_names: numpy.array or list[]
-    """
-
-    def __init__(
-            self, *,
-            dashboard_type,
-            model_data,
-            public_ip=None,
-            port=None,
-            add_local_url=False):
-        """Initialize the Dashboard."""
->>>>>>> 33e4ff05
 
         if model_data is None or type is None:
             raise ValueError("Required parameters not provided")
