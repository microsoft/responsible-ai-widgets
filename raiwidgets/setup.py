# Copyright (c) Microsoft Corporation
# Licensed under the MIT License.

import setuptools

# Fetch ReadMe
with open("README.md", "r") as fh:
    long_description = fh.read()

# Use requirements.txt to set the install_requires
with open('requirements.txt') as f:
    install_requires = [line.strip() for line in f]

setuptools.setup(
    name="raiwidgets",
<<<<<<< HEAD
    version="0.2.0-dev",
    author="Roman Lutz, Ilya Matiach, Ke Xu, Brandon Horn",
=======
    version="0.1.0-dev",
    author="Roman Lutz, Ilya Matiach, Ke Xu",
>>>>>>> 921b8bf4
    author_email="fairlearn@microsoft.com",
    description="Interactive visualizations to assess fairness, explain "
                "models, and analyze errors in Machine Learning",
    long_description=long_description,
    long_description_content_type="text/markdown",
    url="https://github.com/microsoft/responsible-ai-core",
    packages=setuptools.find_packages(),
    python_requires='>=3.6',
    install_requires=install_requires,
    classifiers=[
        "Programming Language :: Python :: 3.6",
        "Programming Language :: Python :: 3.7",
        "Programming Language :: Python :: 3.8",
        "License :: OSI Approved :: MIT License",
        "Operating System :: OS Independent",
        "Development Status :: 3 - Alpha"
    ],
    include_package_data=True,
    package_data={
        '': [
            'widget/**'
        ]
    },
    zip_safe=False,
)<|MERGE_RESOLUTION|>--- conflicted
+++ resolved
@@ -13,13 +13,8 @@
 
 setuptools.setup(
     name="raiwidgets",
-<<<<<<< HEAD
-    version="0.2.0-dev",
-    author="Roman Lutz, Ilya Matiach, Ke Xu, Brandon Horn",
-=======
     version="0.1.0-dev",
     author="Roman Lutz, Ilya Matiach, Ke Xu",
->>>>>>> 921b8bf4
     author_email="fairlearn@microsoft.com",
     description="Interactive visualizations to assess fairness, explain "
                 "models, and analyze errors in Machine Learning",
